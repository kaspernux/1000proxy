--- conflicted
+++ resolved
@@ -1,4 +1,3 @@
-<<<<<<< HEAD
 @tailwind base;
 @tailwind components;
 @tailwind utilities;
@@ -6,136 +5,6 @@
 /* Custom Components for 1000 Proxies */
 @layer components {
 
-    /* Proxy Card Enhancements */
-    .proxy-card {
-        @apply border-2 border-yellow-600 rounded-lg overflow-hidden transition-all duration-300 hover:shadow-xl hover:shadow-yellow-600/20;
-    }
-
-    .proxy-card:hover {
-        transform: translateY(-4px) scale(1.02);
-    }
-
-    /* Filter Section Styling */
-    .filter-section {
-        @apply p-3 lg:p-4 border-2 border-double border-yellow-600 bg-green-900 rounded-lg transition-all duration-200;
-    }
-
-    .filter-section:hover {
-        @apply shadow-lg shadow-yellow-600/10;
-    }
-
-    /* Enhanced Button Styles */
-    .btn-primary {
-        @apply inline-flex items-center justify-center gap-2 text-white font-bold bg-green-900 hover:bg-yellow-600 px-4 py-2 rounded transition-all duration-200 active:scale-95 transform disabled:opacity-50 disabled:cursor-not-allowed;
-    }
-
-    .btn-filter-toggle {
-        @apply w-full flex items-center justify-between bg-green-800 text-white px-4 py-3 rounded-lg border-2 border-yellow-600 hover:bg-green-700 transition-all duration-200 active:scale-95 transform;
-    }
-
-    /* Form Input Enhancements */
-    .filter-input {
-        @apply w-4 h-4 border-yellow-600 rounded-lg border-2 shrink-0 transition-all duration-200 focus:ring-2 focus:ring-yellow-600/50;
-    }
-
-    .filter-select {
-        @apply w-full px-2 lg:px-3 py-2 bg-yellow-600 text-white font-bold rounded-lg text-sm lg:text-base transition-all duration-200 focus:ring-2 focus:ring-yellow-600 focus:outline-none;
-    }
-
-    /* Loading Animation Enhancements */
-    .loading-spinner {
-        @apply animate-spin rounded-full border-b-2 border-current;
-    }
-
-    .pulse-slow {
-        animation: pulse 3s infinite;
-    }
-
-    /* Skeleton Loader */
-    .skeleton {
-        @apply animate-pulse bg-gradient-to-r from-green-800 to-green-700 rounded;
-    }
-
-    /* Smooth Scrollbar */
-    .custom-scrollbar {
-        scrollbar-width: thin;
-        scrollbar-color: #d97706 #16a34a;
-    }
-
-    .custom-scrollbar::-webkit-scrollbar {
-        width: 6px;
-    }
-
-    .custom-scrollbar::-webkit-scrollbar-track {
-        @apply bg-green-400 rounded-full;
-    }
-
-    .custom-scrollbar::-webkit-scrollbar-thumb {
-        @apply bg-yellow-600 rounded-full hover:bg-yellow-700;
-    }
-}
-
-/* Custom Animations */
-@layer utilities {
-    .animate-fade-in {
-        animation: fadeIn 0.3s ease-in-out;
-    }
-
-    .animate-slide-up {
-        animation: slideUp 0.3s ease-out;
-    }
-
-    .animate-bounce-gentle {
-        animation: bounceGentle 1s infinite;
-    }
-
-    @keyframes fadeIn {
-        from {
-            opacity: 0;
-        }
-
-        to {
-            opacity: 1;
-        }
-    }
-
-    @keyframes slideUp {
-        from {
-            transform: translateY(20px);
-            opacity: 0;
-        }
-
-        to {
-            transform: translateY(0);
-            opacity: 1;
-        }
-    }
-
-    @keyframes bounceGentle {
-
-        0%,
-        100% {
-            transform: translateY(0);
-        }
-
-        50% {
-            transform: translateY(-5px);
-        }
-    }
-
-    /* Touch-friendly mobile interactions */
-    .touch-target {
-        min-height: 44px;
-        min-width: 44px;
-    }
-
-    /* Focus states for accessibility */
-    .focus-visible-custom:focus-visible {
-        @apply outline-2 outline-yellow-600 outline-offset-2 ring-2 ring-yellow-600/50;
-    }
-}
-
-=======
 /* Custom Components for 1000 Proxies */
 
 /* Proxy Card Enhancements */
@@ -367,7 +236,6 @@
     box-shadow: 0 0 0 2px rgba(202, 138, 4, 0.5);
 }
 
->>>>>>> 7a5e5c0f
 /* Mobile-specific enhancements */
 @media (max-width: 768px) {
     .mobile-optimized {
@@ -376,4 +244,6 @@
         -webkit-user-select: none;
         user-select: none;
     }
+}
+
 }